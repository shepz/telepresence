module local

go 1.21

require (
	github.com/datawire/metriton-go-client v0.1.1
	github.com/fatih/color v1.15.0
	github.com/vbauerster/mpb/v8 v8.4.0
)

require (
	github.com/VividCortex/ewma v1.2.0 // indirect
	github.com/acarl005/stripansi v0.0.0-20180116102854-5a71ef0e047d // indirect
	github.com/google/uuid v1.3.0 // indirect
	github.com/mattn/go-colorable v0.1.13 // indirect
	github.com/mattn/go-isatty v0.0.18 // indirect
	github.com/mattn/go-runewidth v0.0.14 // indirect
	github.com/rivo/uniseg v0.4.4 // indirect
<<<<<<< HEAD
	github.com/sirupsen/logrus v1.9.2 // indirect
	github.com/spf13/cobra v1.7.0 // indirect
	github.com/spf13/pflag v1.0.5 // indirect
	github.com/telepresenceio/telepresence/rpc/v2 v2.15.1 // indirect
	github.com/xlab/treeprint v1.2.0 // indirect
	go.starlark.net v0.0.0-20230302034142-4b1e35fe2254 // indirect
	golang.org/x/exp v0.0.0-20230515195305-f3d0a9c9a5cc // indirect
	golang.org/x/net v0.10.0 // indirect
	golang.org/x/oauth2 v0.8.0 // indirect
=======
>>>>>>> 90d59337
	golang.org/x/sys v0.9.0 // indirect
)<|MERGE_RESOLUTION|>--- conflicted
+++ resolved
@@ -16,17 +16,5 @@
 	github.com/mattn/go-isatty v0.0.18 // indirect
 	github.com/mattn/go-runewidth v0.0.14 // indirect
 	github.com/rivo/uniseg v0.4.4 // indirect
-<<<<<<< HEAD
-	github.com/sirupsen/logrus v1.9.2 // indirect
-	github.com/spf13/cobra v1.7.0 // indirect
-	github.com/spf13/pflag v1.0.5 // indirect
-	github.com/telepresenceio/telepresence/rpc/v2 v2.15.1 // indirect
-	github.com/xlab/treeprint v1.2.0 // indirect
-	go.starlark.net v0.0.0-20230302034142-4b1e35fe2254 // indirect
-	golang.org/x/exp v0.0.0-20230515195305-f3d0a9c9a5cc // indirect
-	golang.org/x/net v0.10.0 // indirect
-	golang.org/x/oauth2 v0.8.0 // indirect
-=======
->>>>>>> 90d59337
 	golang.org/x/sys v0.9.0 // indirect
 )