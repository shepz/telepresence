# Changelog

### 2.1.4 (TBD)

- Bugfix: Fix race condition that occurred when intercepting a ReplicaSet while another pod was terminating in the same namespace (this fixes a transient test failure)
<<<<<<< HEAD
- Change: Telepresence no longer require that port 1080 must be available.
=======
- Bugfix: Fix error when intercepting a ReplicaSet requires the containerPort to be hidden.
>>>>>>> 13885a1d

### 2.1.3 (March 29, 2021)

- Feature: Telepresence now supports intercepting ReplicaSets (that aren't owned by a Deployment)
- Change: The --deployment (-d) flag is now --workload (-w), as we start supporting more workloads than just Deployments
- Change: Telepresence necessary RBAC has changed and now requires "delete" for Pods and "get,list,update" for ReplicaSets
- Security: Upgrade to a newer OpenSSL, to address OpenSSL CVE-2021-23840.
- Bugfix: Connecting to Minikube/Hyperkit no longer fails intermittently.
- Bugfix: Telepresence will now make /var/run/secrets/kubernetes.io available when mounting remote volumes.
- Bugfix: Hiccups in the connection to the cluster will no longer cause the connector to shut down; it now retries properly.
- Bugfix: Fix a crash when binary dependencies are missing.
- Bugfix: You can now specify a service when doing an intercept (--service), this is useful if you have two services that select on the same labels (e.g. If using Argo Rollouts do deployments)

### 2.1.2 (March 19, 2021)
- Bugfix: Uninstalling agents now only happens once per deployment instead of once per agent.
- Bugfix: The list command no longer shows agents from namespaces that aren't mapped.
- Bugfix: IPv6 routes now work and don't prevent other pfctl rules being written in MacOS
- Bugfix: Pods with `hostname` and/or `subdomain` now get correct DNS-names and routes.
- Change: Service UID was added to InterceptSpec to better link intercepts and services.
- Feature: All timeouts can now be configured in a <user-config-dir>/telepresence/config.yml file

### 2.1.1 (March 12, 2021)

- Bugfix: When looking at the container to intercept, it will check if there's a better match before using a container without containerPorts.
- Bugfix: Telepresence will now map `kube-*` and `ambassador` namespaces by default.
- Bugfix: Service port declarations that lack a TargetPort field will now correctly default to using the Port field instead.
- Bugfix: Several DNS fixes.  Notably, introduce a fake "tel2-search" domain that gets replaced with a dynamic DNS search when queried, which fixes DNS for Docker with no `-net host`.
- Change: Improvements to how we report the requirements for volume mounts; notably, if the requirements are not met then it defaults to `--mount=false`.
- Change: There has been substantial code cleanup in the "connector" process.

### 2.1.0 (March 8, 2021)

- Feature: Support headless services (including ExternalName), which you can use if you used "Also Proxy" in telepresence 1.
- Feature: Preview URLs can now set a layer-5 hostname (TLS-SNI and HTTP "Host" header) that is different than the layer-3 hostname (IP-address/DNS-name) that is used to dial to the ingress.
- Feature: The Ingress info will now contain a layer-5 hostname that can be used for TLS-SLI and HTTP "Host" header when accessing a service.
- Feature: Users can choose which port to intercept when intercepting a service with multiple ports.
- Bugfix: Environment variables declared with `envFrom` in the app-container are now propagated correctly to the client during intercept.
- Bugfix: The description of the `--everything` flag for the `uninstall` command was corrected.
- Bugfix: Connecting to a large cluster could take a very long time and even make the process hang. This is no longer the case.
- Bugfix: Telepresence now explicitly requires macFUSE version 4.0.5 or higher for macOS.
- Bugfix: A `tail -F <daemon log file>` no longer results in a "Permission denied" when reconnecting to the cluster.
- Change: The telepresence daemon will no longer use port 1234 for the firewall-to-SOCKS server, but will instead choose an available port dynamically.
- Change: On connect, telepresence will no longer suggest the `--mapped-namespaces` flag when the user connects to a large cluster.

### 2.0.3 (February 24, 2021)

- Feature: There is now an extension mechanism where you can tell Telepresence about different agents and what arguments they support.  The new `--mechanism` flag can explicitly identify which extension to use.
- Feature: An intercept of `NAME` that is made using `--namespace=NAMESPACE` but not using `--deployment` will use `NAME` as the name of the deployment and `NAME-NAMESPACE` as the name of the intercept.
- Feature: Declare a local-only intercept for the purpose of getting direct outbound access to the intercept's namespace using boolean flag `--local-only`.
- Bugfix: Fix a regression in the DNS resolver that prevented name resolution using NAME.NAMESPACE. Instead, NAME.NAMESPACE.svc.cluster.local was required.
- Bugfix: Fixed race-condition in the agent causing attempts to dial to `:0`.
- Bugfix: It is now more strict about which agent versions are acceptable and will be more eager to apply upgrades.
- Change: Related to things now being in extensions, the `--match` flag has been renamed to `--http-match`.
- Change: Cluster connection timeout has been increased from 10s to 20s.
- Change: On connect, if telepresence detects a large cluster, it will suggest the `--mapped-namespaces` flag to the user as a way to speed it up.
- Change: The traffic-agent now has a readiness probe associated with its container.

### 2.0.2 (February 18, 2021)

- Feature: Telepresence is now capable of forwarding the intercepted Pod's volume mounts (as Telepresence 0.x did) via the `--mount` flag to `telepresence intercept`.
- Feature: Telepresence will now allow simultaneous intercepts in different namespaces.
- Feature: It is now possible for a user to limit what namespaces that will be used by the DNS-resolver and the NAT.
- Bugfix: Fix the kubectl version number check to handle version numbers with a "+" in them.
- Bugfix: Fix a bug with some configurations on macOS where we clash with mDNSResponder's use of port 53.

### 2.0.1 (February 9, 2021)

- Feature: Telepresence is now capable of forwarding the environment variables of an intercepted service (as Telepresence 0.x did) and emit them to a file as text or JSON. The environment variables will also be propagated to any command started by doing a `telepresence intercept nnn -- <command>`.
- Bugfix: A bug causing a failure in the Telepresence DNS resolver when attempting to listen to the Docker gateway IP was fixed. The fix affects Windows using a combination of Docker and WSL2 only.
- Bugfix: Telepresence now works correctly while OpenVPN is running on macOS.
- Change: The background processes `connector` and `daemon` will now use rotating logs and a common directory.
  + MacOS: `~/Library/Logs/telepresence/`
  + Linux: `$XDG_CACHE_HOME/telepresence/logs/` or `$HOME/.cache/telepresence/logs/`<|MERGE_RESOLUTION|>--- conflicted
+++ resolved
@@ -3,11 +3,8 @@
 ### 2.1.4 (TBD)
 
 - Bugfix: Fix race condition that occurred when intercepting a ReplicaSet while another pod was terminating in the same namespace (this fixes a transient test failure)
-<<<<<<< HEAD
+- Bugfix: Fix error when intercepting a ReplicaSet requires the containerPort to be hidden.
 - Change: Telepresence no longer require that port 1080 must be available.
-=======
-- Bugfix: Fix error when intercepting a ReplicaSet requires the containerPort to be hidden.
->>>>>>> 13885a1d
 
 ### 2.1.3 (March 29, 2021)
 
