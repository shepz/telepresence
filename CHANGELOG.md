# Changelog

### 2.5.0 (TBD)

- Feature: The flags `--http-path-equal`, `--http-path-prefix`, and `--http-path-regex` can can be used in addition to the `--http-match`
  flag to filter personal intercepts by the request URL path 

- Feature: The flag `--http-meta` can be used to declare metadata key value pairs that will be returned by the Telepresence rest API
  endpoint /intercept-info

- Feature: Telepresence Login now prompts you to optionally install Telepresence Pro, which has some additional features when used with Ambassador Cloud.

- Change: Logs generated by the CLI are no longer discarded. Instead, they will end up in `cli.log`.

- Change: Both daemon logfiles now rotate daily instead of once for each new connect

- Change: The flag `--http-match` was renamed to `--http-header`. Old flag still works, but is deprecated and doesn't
  show up in the help.

- Change: The verb "watch" was added to the set of required verbs when accessing services and workloads for the client RBAC ClusterRole

- Change: Telepresence is no longer backward compatible with versions 2.4.4 or older because the deprecated multiplexing tunnel functionality was removed.

- Change: The global networking flags are no longer global. Using them will render a deprecation warning unless they are supported by the command.
  The subcommands that support networking flags are `connect`, `current-cluster-id`, and `genyaml`. 

- Change: Telepresence now includes GOARCH of the binary in the metadata reprted.

- Bugfix: The also-proxy and never-proxy subnets are now displayed correctly when using the `telepresence status` command

- Bugfix: Telepresence will no longer require `SETENV` privileges when starting the root daemon.

- Bugfix: Telepresence will now parse device names containing dashes correctly when determining routes that it should never block.

- Bugfix: The cluster domain (typically "cluster.local") is no longer added to the DNS `search` on Linux using `systemd-resolved`. Instead,
  it is added as a `domain` so that names ending with it are routed to the DNS server.

- Bugfix: Fixed a bug where the `--json` flag did not output json for `telepresence list` when there were no workloads.

<<<<<<< HEAD
- Change: Updated README file with more details about the project. 
=======
- Bugfix: Fixed a bug where the overriding DNS resolver would break down in Linux if /etc/resolv.conf listed an ipv6 resolver
>>>>>>> df0bacde

### 2.4.11 (February 10, 2022)

- Change: Include goarch metadata for reporting to distinguish between Intel and Apple Silicon Macs

### 2.4.10 (January 13, 2022)

- Feature: The flag `--http-plaintext` can be used to ensure that an intercept uses plaintext http or grpc when 
  communicating with the workstation process.

- Feature: The port used by default in the `telepresence intercept` command (8080), can now be changed by setting
  the `intercept.defaultPort` in the `config.yml` file.

- Feature: The strategy when selecting the application protocol for personal intercepts in agents injected by the 
  mutating webhook can now be configured using the `agentInjector.appProtocolStrategy` in the Helm chart.

- Feature: The strategy when selecting the application protocol for personal intercepts can now be configured using
  the `intercept.appProtocolStrategy` in the `config.yml` file.

- Change: Telepresence CI now runs in Github Actions instead of Circle CI.

- Bugfix: Telepresence will no longer log invalid: "unhandled connection control message: code DIAL_OK" errors.

- Bugfix: User will not be asked to log in or add ingress information when creating an intercept until a check has been 
  made that the intercept is possible.

- Bugfix: Output to `stderr` from the traffic-agent's `sftp` and the client's `sshfs` processes are properly logged as errors.

- Bugfix: Auto installer will no longer not emit backslash separators for the `/tel-app-mounts` paths in the
  traffic-agent container spec when running on Windows

### 2.4.9 (December 9, 2021)

- Bugfix: Fixed an error where access tokens were not refreshed if you login
  while the daemons are already running.

- Bugfix: A helm upgrade using the --reuse-values flag no longer fails on a "nil pointer" error caused by a nil `telpresenceAPI` value.

### 2.4.8 (December 3, 2021)

- Feature: A RESTful service was added to Telepresence, both locally to the client and to the `traffic-agent` to help determine if messages with a set of headers should be
  consumed or not from a message queue where the intercept headers are added to the messages.

- Change: The environment variable TELEPRESENCE_LOGIN_CLIENT_ID is no longer used.

- Feature: There is a new subcommand, `test-vpn`, that can be used to diagnose connectivity issues with a VPN.

- Bugfix: The tunneled network connections between Telepresence and
  Ambassador Cloud now behave more like ordinary TCP connections,
  especially around timeouts.

### 2.4.7 (November 24, 2021)

- Feature: The agent injector now supports a new annotation, `telepresence.getambassador.io/inject-service-name`, that can be used to set the name of the service to be intercepted.
  This will help disambiguate which service to intercept for when a workload is exposed by multiple services, such as can happen with Argo Rollouts

- Feature: The kubeconfig extensions now support a `never-proxy` argument, analogous to `also-proxy`, that defines a set of subnets that will never be proxied via telepresence.

- Feature: Added flags to "telepresence intercept" that set the ingress fields as an alternative to using the dialogue.

- Change: Telepresence check the versions of the client and the daemons and ask the user to quit and restart if they don't match.

- Change: Telepresence DNS now uses a very short TTL instead of explicitly flushing DNS by killing the `mDNSResponder` or doing `resolvectl flush-caches`

- Bugfix: Legacy flags such as `--swap-deployment` can now be used together with global flags.

- Bugfix: Outbound connections are now properly closed when the peer closes.

- Bugfix: The DNS-resolver will trap recursive resolution attempts (may happen when the cluster runs in a docker-container on the client).

- Bugfix: The TUN-device will trap failed connection attempts that results in recursive calls back into the TUN-device (may happen when the
  cluster runs in a docker-container on the client).

- Bugfix: Fixed a potential deadlock when a new agent joined the traffic manager.

- Bugfix: The app-version value of the Helm chart embedded in the telepresence binary is now automatically updated at build time. The value is hardcoded in the
  original Helm chart when we release so this fix will only affect our nightly builds.

- Bugfix: The configured webhookRegistry is now propagated to the webhook installer even if no webhookAgentImage has been set.

- Bugfix: Login logs the user in when their access token has expired, instead of having no effect.

### 2.4.6 (November 2, 2021)

- Feature: Telepresence CLI is now built and published for Apple silicon Macs.

- Feature: Telepresence now supports manually injecting the traffic-agent YAML into workload manifests.
  Use the `genyaml` command to create the sidecar YAML, then add the `telepresence.getambassador.io/manually-injected: "true"` annotation to to your pods to allow Telepresence to intercept them.

- Feature: Added a json flag for the "telepresence list" command. This will aid automation.

- Change: `--help` text now includes a link to https://www.telepresence.io/ so users who download Telepresence via Brew or some other mechanism are able to find the documentation easily.

- Bugfix: Telepresence will no longer attempt to proxy requests to the API server when it happens to have an IP address within the CIDR range of pods/services.

### 2.4.5 (October 15, 2021)

- Feature: Intercepting headless services is now supported. It's now possible to request a headless service on whatever port it exposes and get a response from the intercept.

- Feature: Preview url questions have more context and provide "best guess" defaults.

- Feature: The `gather-logs` command added two new flags. One for anonymizing pod names + namespaces and the other for getting the pod yaml of the `traffic-manager` and any pod that contains a `traffic-agent`.

- Change: Use one tunnel per connection instead of multiplexing into one tunnel. This client will still be backwards compatible with older `traffic-manager`s that only support multiplexing.

- Bugfix: Telepresence will now log that the kubernetes server version is unsupported when using a version older than 1.17.

- Bugfix: Telepresence only adds the security context when necessary: intercepting a headless service or using a numeric port with the webhook agent injector.

### 2.4.4 (September 27, 2021)

- Feature: The strategy used by traffic-manager's discovery of pod CIDRs can now be configured using the Helm chart.

- Feature: Add the command `telepresence gather-logs`, which bundles the logs for all components
  into one zip file that can then be shared in a github issue, in slack, etc.  Use
  `telepresence gather-logs --help` to see additional options for running the command.

- Feature: The agent injector now supports injecting Traffic Agents into pods that have unnamed ports.

- Bugfix: The traffic-manager now uses less CPU-cycles when computing the pod CIDRs.

- Bugfix: If a deployment annotated with webhook annotations is deployed before telepresence is installed, telepresence will now install an agent in that deployment before intercept

- Bugfix: Fix an issue where the traffic-manager would sometimes go into a CPU loop.

- Bugfix: The TUN-device no longer builds an unlimited internal buffer before sending it when receiving lots of TCP-packets without PSH.
  Instead, the buffer is flushed when it reaches a size of 64K.

- Bugfix: The user daemon would sometimes hang when it encountered a problem connecting to the cluster or the root daemon.

- Bugfix: Telepresence correctly reports an intercept port conflict instead of panicking with segfault.

### 2.4.3 (September 15, 2021)

- Feature: The environment variable `TELEPRESENCE_INTERCEPT_ID` is now available in the interceptor's environment.

- Bugfix: A timing related bug was fixed that sometimes caused a "daemon did not start" failure.

- Bugfix: On Windows, crash stack traces and other errors were not
  written to the log files, now they are.

- Bugfix: On Linux kernel 4.11 and above, the log file rotation now
  properly reads the birth-time of the log file.  On older kernels, it
  continues to use the old behavior of using the change-time in place
  of the birth-time.

- Bugfix: Telepresence will no longer refer the user to the daemon logs for errors that aren't related to
  problems that are logged there.

- Bugfix: The overriding DNS resolver will no longer apply search paths when resolving "localhost".

- Bugfix: The cluster domain used by the DNS resolver is retrieved from the traffic-manager instead of being
  hard-coded to "cluster.local".

- Bugfix: "Telepresence uninstall --everything" now also uninstalls agents installed via mutating webhook

- Bugfix: Downloading large files during an intercept will no longer cause timeouts and hanging traffic-agent.

- Bugfix: Passing false to the intercept command's --mount flag will no longer result in a filesystem being mounted.

- Bugfix: The traffic manager will establish outbound connections in parallel instead of sequentially.

- Bugfix: The `telepresence status` command reports correct DNS settings instead of "Local IP: nil, Remote IP: nil"

### 2.4.2 (September 1, 2021)

- Feature: A new `telepresence loglevel <level>` subcommand was added that enables changing the loglevel
  temporarily for the local daemons, the `traffic-manager` and the `traffic-agents`.

- Change: The default log-level is now `info` for all components of Telepresence.

- Bugfix: The overriding DNS resolver will no longer apply search paths when resolving "localhost".

- Bugfix: The RBAC was not updated in the helm chart to enable the traffic-manager to `get` and `list`
  namespaces, which would impact users who use licensed features of the Telepresence extensions in an
  air-gapped environment.

- Bugfix: The timeout for Helm actions wasn't always respected which could cause a failing install of the
  `traffic-manager` to make the user daemon to hang indefinitely.

### 2.4.1 (August 30, 2021)

- Bugfix: Telepresence will now mount all directories from `/var/run/secrets`, not just the kubernetes.io ones.
  This allows the mounting of secrets directories such as eks.amazonaws.com (for IRSA tokens)

- Bugfix: The grpc.maxReceiveSize setting is now correctly propagated to all grpc servers.
  This allows users to mitigate a root daemon crash when sending a message over the default maximum size.

- Bugfix: Some slight fixes to the `homebrew-package.sh` script which will enable us to run
  it manually if we ever need to make homebrew point at an older version.

- Feature: Helm chart has now feature to on demand regenerate certificate used for mutating webhook by setting value.
  `agentInjector.certificate.regenerate`

- Change: The traffic-manager now requires `get` namespace permissions to get the cluster ID instead of that value being
  passed in as an environment variable to the traffic-manager's deployment.

- Change: The traffic-manager is now installed via an embedded version of the Helm chart when `telepresence connect` is first performed on a cluster.
  This change is transparent to the user.
  A new configuration flag, `timeouts.helm` sets the timeouts for all helm operations performed by the Telepresence binary.

- Bugfix: Telepresence will initialize the default namespace from the kubeconfig on each call instead of just doing it when connecting.

- Bugfix: The timeout to keep idle outbound TCP connections alive was increased from 60 to 7200 seconds which is the same as
  the Linux `tcp_keepalive_time` default.

- Bugfix: Telepresence will now remove a socket that is the result of an ungraceful termination and retry instead of printing
  an error saying "this usually means that the process has terminated ungracefully"

- Change: Failure to report metrics is logged using loglevel info rather than error.

- Bugfix: A potential deadlock situation is fixed that sometimes caused the user daemon to hang when the user
  was logged in.

- Feature: The scout reports will now include additional metadata coming from environment variables starting with
  `TELEPRESENCE_REPORT_`.

- Bugfix: The config setting `images.agentImage` is no longer required to contain the repository. The repository is
  instead picked from `images.repository`.

- Change: The `registry`, `webhookRegistry`, `agentImage` and `webhookAgentImage` settings in the `images` group of the `config.yml`
  now get their defaults from `TELEPRESENCE_AGENT_IMAGE` and `TELEPRESENCE_REGISTRY`.

### 2.4.0 (August 4, 2021)

- Feature: There is now a native Windows client for Telepresence.
  All the same features supported by the MacOS and Linux client are available on Windows.

- Feature: Telepresence can now receive messages from the cloud and raise
  them to the user when they perform certain commands.

- Bugfix: Initialization of `systemd-resolved` based DNS sets
  routing domain to improve stability in non-standard configurations.

- Bugfix: Edge case error when targeting a container by port number.
  Before if your matching/target container was at containers list index 0,
  but if there was a container at index 1 with no ports, then the
  "no ports" container would end up the selected one

- Bugfix: A `$(NAME)` reference in the agent's environment will now be
  interpolated correctly.

- Bugfix: Telepresence will no longer print an INFO level log message when
  no config.yml file is found.

- Bugfix: A panic is no longer raised when passing an argument to the
  `telepresence intercept` option `--http-match` that does't contain an
  equal sign.

- Bugfix: The `traffic-manager` will only send subnet updates to a
  client root daemon when the subnets actually change.

- Bugfix: The agent uninstaller now distinguishes between recoverable
  and unrecoverable failures, allowing uninstallation from manually changed
  resources

### 2.3.7 (July 23, 2021)

- Feature: An `also-proxy` entry in the Kubernetes cluster config will
  show up in the output of the `telepresence status` command.

- Feature: `telepresence login` now has an `--apikey=KEY` flag that
  allows for non-interactive logins.  This is useful for headless
  environments where launching a web-browser is impossible, such as
  cloud shells, Docker containers, or CI.

- Bugfix: Dialer will now close if it gets a ConnectReject. This was
  encountered when doing an intercept without a local process running
  and would result in requests hanging indefinitely.

- Bugfix: Made `telepresence list` command faster.

- Bugfix: Mutating webhook injector correctly hides named ports for probes.

- Bugfix: Initialization of `systemd-resolved` based DNS is more stable and
  failures causing telepresence to default to the overriding resolver will no
  longer cause general DNS lookup failures.

- Bugfix: Fixed a regression introduced in 2.3.5 that caused `telepresence current-cluster-id`
  to crash.

- Bugfix: New API keys generated internally for communication with
  Ambassador Cloud no longer show up as "no description" in the
  Ambassador Cloud web UI.  Existing API keys generated by older
  versions of Telepresence will still show up this way.

- Bugfix: Fixed a race condition that logging in and logging out
  rapidly could cause memory corruption or corruption of the
  `user-info.json` cache file used when authenticating with Ambassador
  Cloud.

### 2.3.6 (July 20, 2021)

- Bugfix: Fixed a regression introduced in 2.3.5 that caused preview
  URLs to not work.

- Bugfix: Fixed a regression introduced in 2.3.5 where the Traffic
  Manager's `RoleBinding` did not correctly appoint the
  `traffic-manager` `Role`, causing subnet discovery to not be able to
  work correctly.

- Bugfix: Fixed a regression introduced in 2.3.5 where the root daemon
  did not correctly read the configuration file; ignoring the user's
  configured log levels and timeouts.

- Bugfix: Fixed an issue that could cause the user daemon to crash
  during shutdown, as during shutdown it unconditionally attempted to
  close a channel even though the channel might already be closed.

### 2.3.5 (July 15, 2021)

- Feature: Telepresence no longer depends on having an external
  `kubectl` binary, which might not be present for OpenShift users
  (who have `oc` instead of `kubectl`).
- Feature: `skipLogin` can be used in the config.yml to tell the cli not to connect to cloud when using an air-gapped environment.
- Feature: The Telepresence Helm chart now supports installing multiple
  Traffic Managers in multiple namespaces. This will allow operators to
  install Traffic Managers with limited permissions that match the
  permissions restrictions that Telepresence users are subject to.
- Feature: The maximum size of messages that the client can receive over gRPC can now be configured. The gRPC default of 4MB isn't enough
  under some circumstances.
- Change: `TELEPRESENCE_AGENT_IMAGE` and `TELEPRESENCE_REGISTRY` are now only configurable via config.yml.
- Bugfix: Fixed and improved several error messages, to hopefully be
  more helpful.
- Bugfix: Fixed a DNS problem on macOS causing slow DNS lookups when connecting to a local cluster.

### 2.3.4 (July 9, 2021)

- Bugfix: Some log statements that contained garbage instead of a proper IP address now produce the correct address.
- Bugfix: Telepresence will no longer panic when multiple services match a workload.
- Bugfix: The traffic-manager will now accurately determine the service subnet by creating a dummy-service in its own namespace.
- Bugfix: Telepresence connect will no longer try to update the traffic-manager's clusterrole if the live one is identical to the desired one.
- Bugfix: The Telepresence helm chart no longer fails when installing with `--set clientRbac.namespaced=true`

### 2.3.3 (July 7, 2021)

- Feature: Telepresence now supports installing the Traffic Manager
  via Helm.  This will make it easy for operators to install and
  configure the server-side components of Telepresence separately from
  the CLI (which in turn allows for better separation of permissions).

- Feature: As the `traffic-manager` can now be installed in any
  namespace via Helm, Telepresence can now be configured to look for
  the traffic manager in a namespace other than `ambassador`.  This
  can be configured on a per-cluster basis.

- Feature: `telepresence intercept` now supports a `--to-pod` flag
  that can be used to port-forward sidecars' ports from an intercepted
  pod

- Feature: `telepresence status` now includes more information about
  the root daemon.

- Feature: We now do nightly builds of Telepresence for commits on release/v2 that haven't been tagged and published yet.

- Change: Telepresence no longer automatically shuts down the old
  `api_version=1` `edgectl` daemon.  If migrating from such an old
  version of `edgectl` you must now manually shut down the `edgectl`
  daemon before running Telepresence.  This was already the case when
  migrating from the newer `api_version=2` `edgectl`.

- Bugfix: The root daemon no longer terminates when the user daemon
  disconnects from its gRPC streams, and instead waits to be
  terminated by the CLI.  This could cause problems with things not
  being cleaned up correctly.

- Bugfix: An intercept will survive deletion of the intercepted pod
  provided that another pod is created (or already exists) that can
  take over.

### 2.3.2 (June 18, 2021)

- Feature: The mutator webhook for injecting traffic-agents now
  recognizes a `telepresence.getambassador.io/inject-service-port`
  annotation to specify which port to intercept; bringing the
  functionality of the `--port` flag to users who use the mutator
  webook in order to control Telepresence via GitOps.

- Feature: Outbound connections are now routed through the intercepted
  Pods which means that the connections originate from that Pod from
  the cluster's perspective.  This allows service meshes to correctly
  identify the traffic.

- Change: Inbound connections from an intercepted agent are now
  tunneled to the manager over the existing gRPC connection, instead
  of establishing a new connection to the manager for each inbound
  connection.  This avoids interference from certain service mesh
  configurations.

- Change: The traffic-manager requires RBAC permissions to list Nodes,
  Pods, and to create a dummy Service in the manager's namespace.

- Change: The on-laptop client no longer requires RBAC permissions to
  list Nodes in the cluster or to create Services, as that
  functionality has been moved to the traffic-manager.

- Bugfix: Telepresence will now detect the pod CIDR ranges even if
  they are not listed in the Nodes.

- Bugfix: The list of cluster subnets that the virtual network
  interface will route is now configured dynamically and will follow
  changes in the cluster.

- Bugfix: Subnets fully covered by other subnets are now pruned
  internally and thus never superfluously added to the laptop's
  routing table.

- Change: The `trafficManagerAPI` timout default has changed from 5
  seconds to 15 seconds, in order to facilitate the extended time it
  takes for the traffic-manager to do its initial discovery of cluster
  info as a result of the above bugfixes.

- Bugfix: On macOS, files generated under `/etc/resolver/` as the
  result of using `include-suffixes` in the cluster config are now
  properly removed on quit.

- Bugfix: Telepresence no longer erroneously terminates connections
  early when sending a large HTTP response from an intercepted
  service.

- Bugfix: When shutting down the user-daemon or root-daemon on the
  laptop, `telepresence quit` and related commands no longer return
  early before everything is fully shut down.  Now it can be counted
  on that by the time the command has returned that all of the
  side-effects on the laptop have been cleaned up.

### 2.3.1 (June 14, 2021)

- Feature: Agents can now be installed using a mutator webhook
- Feature: DNS resolver can now be configured with respect to what IP addresses that are used, and what lookups that gets sent to the cluster.
- Feature: Telepresence can now be configured to proxy subnets that aren't part of the cluster but only accesible from the cluster.
- Change: The `trafficManagerConnect` timout default has changed from 20 seconds to 60 seconds, in order to facilitate
  the extended time it takes to apply everything needed for the mutator webhook.
- Change: Telepresence is now installable via `brew install datawire/blackbird/telepresence`
- Bugfix: Fix a bug where sometimes large transfers from services on the cluster would hang indefinitely

### 2.3.0 (June 1, 2021)

- Feature: Telepresence is now installable via brew
- Feature: `telepresence version` now also includes the version of the currently running user daemon.
- Change: A TUN-device is used instead of firewall rules for routing outbound connections.
- Change: Outbound connections now use gRPC instead of ssh, and the traffic-manager no longer has a sshd running.
- Change: The traffic-agent no longer has a sshd running. Remote volume mounts use sshfs in slave mode, talking directly to sftp.
- Change: The local DNS now routes the name lookups to intercepted agents or traffic-manager.
- Change: The default log-level for the traffic-manager and the root-daemon was changed from "debug" to "info".
- Change: The command line is now statically-linked, so it is usable on systems with different libc's.
- Bugfix: Using --docker-run no longer fail to mount remote volumes when docker runs as root.
- Bugfix: Fixed a number of race conditions.
- Bugfix: Fix a crash when there is an error communicating with the traffic-manager about Ambassador Cloud.
- Bugfix: Fix a bug where sometimes when displaying or logging a timeout error it fails to determine which configurable timeout is responsible.
- Bugfix: The root-user daemon now respects the timeouts in the normal user's configuration file.

### 2.2.2 (May 17, 2021)

- Feature: Telepresence translates legacy Telepresence commands into viable Telepresence commands.
- Bugfix: Intercepts will only look for agents that are in the same namespace as the intercept.

### 2.2.1 (April 29, 2021)

- Bugfix: Improve `ambassador` namespace detection that was trying to create the namespace even when the namespace existed, which was an undesired RBAC escalation for operators.
- Bugfix: Telepresence will now no longer generate excessive traffic trying repeatedly to exchange auth tokens with Ambassador Cloud.  This could happen when upgrading from <2.1.4 if you had an expired `telepresence login` from before upgrading.
- Bugfix: `telepresence login` now correctly handles expired logins, just like all of the other subcommands.

### 2.2.0 (April 19, 2021)

- Feature: `telepresence intercept` now has the option `--docker-run` which will start a docker container with intercepted environment and volume mounts.
- Bugfix: `telepresence uninstall` can once again uninstall agents installed by older versions of Telepresence.
- Feature: Addition of `telepresence current-cluster-id` and `telepresence license` commands for using licenses with the Ambassador extension, primarily in air-gapped environments.

### 2.1.5 (April 12, 2021)

- Feature: When intercepting `--port` now supports specifying a service port or a service name.  Previously, only service name was supported.
- Feature: Intercepts using `--mechanism=http` now support mTLS.
- Bugfix: One of the log messages was using the incorrect variable, which led to misleading error messages on `telepresence uninstall`.
- Bugfix: Telepresence no longer generates port names longer than 15 characters.

### 2.1.4 (April 5, 2021)

- Feature: `telepresence status` has been enhanced to provide more information.  In particular, it now provides separate information on the daemon and connector processes, as well as showing login status.
- Feature: Telepresence now supports intercepting StatefulSets
- Change: Telepresence necessary RBAC has been refined to support StatefulSets and now requires "get,list,update" for StatefulSets
- Change: Telepresence no longer requires that port 1080 must be available.
- Change: Telepresence now makes use of refresh tokens to avoid requiring the user to manually log in so often.
- Bugfix: Fix race condition that occurred when intercepting a ReplicaSet while another pod was terminating in the same namespace (this fixes a transient test failure)
- Bugfix: Fix error when intercepting a ReplicaSet requires the containerPort to be hidden.
- Bugfix: `telepresence quit` no longer starts the daemon process just to shut it down.
- Bugfix: Telepresence no longer hangs the next time it's run after getting killed.
- Bugfix: Telepresence now does a better job of automatically logging in as necessary, especially with regard to expired logins.
- Bugfix: Telepresence was incorrectly looking across all namespaces for services when intercepting, but now it only looks in the given namespace.  This should prevent people from running into "Found multiple services" errors when services with the same selectors existed in other namespaces.

### 2.1.3 (March 29, 2021)

- Feature: Telepresence now supports intercepting ReplicaSets (that aren't owned by a Deployment)
- Change: The --deployment (-d) flag is now --workload (-w), as we start supporting more workloads than just Deployments
- Change: Telepresence necessary RBAC has changed and now requires "delete" for Pods and "get,list,update" for ReplicaSets
- Security: Upgrade to a newer OpenSSL, to address OpenSSL CVE-2021-23840.
- Bugfix: Connecting to Minikube/Hyperkit no longer fails intermittently.
- Bugfix: Telepresence will now make /var/run/secrets/kubernetes.io available when mounting remote volumes.
- Bugfix: Hiccups in the connection to the cluster will no longer cause the connector to shut down; it now retries properly.
- Bugfix: Fix a crash when binary dependencies are missing.
- Bugfix: You can now specify a service when doing an intercept (--service), this is useful if you have two services that select on the same labels (e.g. If using Argo Rollouts do deployments)

### 2.1.2 (March 19, 2021)

- Bugfix: Uninstalling agents now only happens once per deployment instead of once per agent.
- Bugfix: The list command no longer shows agents from namespaces that aren't mapped.
- Bugfix: IPv6 routes now work and don't prevent other pfctl rules being written in macOS
- Bugfix: Pods with `hostname` and/or `subdomain` now get correct DNS-names and routes.
- Change: Service UID was added to InterceptSpec to better link intercepts and services.
- Feature: All timeouts can now be configured in a <user-config-dir>/telepresence/config.yml file

### 2.1.1 (March 12, 2021)

- Bugfix: When looking at the container to intercept, it will check if there's a better match before using a container without containerPorts.
- Bugfix: Telepresence will now map `kube-*` and `ambassador` namespaces by default.
- Bugfix: Service port declarations that lack a TargetPort field will now correctly default to using the Port field instead.
- Bugfix: Several DNS fixes.  Notably, introduce a fake "tel2-search" domain that gets replaced with a dynamic DNS search when queried, which fixes DNS for Docker with no `-net host`.
- Change: Improvements to how we report the requirements for volume mounts; notably, if the requirements are not met then it defaults to `--mount=false`.
- Change: There has been substantial code cleanup in the "connector" process.

### 2.1.0 (March 8, 2021)

- Feature: Support headless services (including ExternalName), which you can use if you used "Also Proxy" in telepresence 1.
- Feature: Preview URLs can now set a layer-5 hostname (TLS-SNI and HTTP "Host" header) that is different than the layer-3 hostname (IP-address/DNS-name) that is used to dial to the ingress.
- Feature: The Ingress info will now contain a layer-5 hostname that can be used for TLS-SLI and HTTP "Host" header when accessing a service.
- Feature: Users can choose which port to intercept when intercepting a service with multiple ports.
- Bugfix: Environment variables declared with `envFrom` in the app-container are now propagated correctly to the client during intercept.
- Bugfix: The description of the `--everything` flag for the `uninstall` command was corrected.
- Bugfix: Connecting to a large cluster could take a very long time and even make the process hang. This is no longer the case.
- Bugfix: Telepresence now explicitly requires macFUSE version 4.0.5 or higher for macOS.
- Bugfix: A `tail -F <daemon log file>` no longer results in a "Permission denied" when reconnecting to the cluster.
- Change: The telepresence daemon will no longer use port 1234 for the firewall-to-SOCKS server, but will instead choose an available port dynamically.
- Change: On connect, telepresence will no longer suggest the `--mapped-namespaces` flag when the user connects to a large cluster.

### 2.0.3 (February 24, 2021)

- Feature: There is now an extension mechanism where you can tell Telepresence about different agents and what arguments they support.  The new `--mechanism` flag can explicitly identify which extension to use.
- Feature: An intercept of `NAME` that is made using `--namespace=NAMESPACE` but not using `--deployment` will use `NAME` as the name of the deployment and `NAME-NAMESPACE` as the name of the intercept.
- Feature: Declare a local-only intercept for the purpose of getting direct outbound access to the intercept's namespace using boolean flag `--local-only`.
- Bugfix: Fix a regression in the DNS resolver that prevented name resolution using NAME.NAMESPACE. Instead, NAME.NAMESPACE.svc.cluster.local was required.
- Bugfix: Fixed race-condition in the agent causing attempts to dial to `:0`.
- Bugfix: It is now more strict about which agent versions are acceptable and will be more eager to apply upgrades.
- Change: Related to things now being in extensions, the `--match` flag has been renamed to `--http-match`.
- Change: Cluster connection timeout has been increased from 10s to 20s.
- Change: On connect, if telepresence detects a large cluster, it will suggest the `--mapped-namespaces` flag to the user as a way to speed it up.
- Change: The traffic-agent now has a readiness probe associated with its container.

### 2.0.2 (February 18, 2021)

- Feature: Telepresence is now capable of forwarding the intercepted Pod's volume mounts (as Telepresence 0.x did) via the `--mount` flag to `telepresence intercept`.
- Feature: Telepresence will now allow simultaneous intercepts in different namespaces.
- Feature: It is now possible for a user to limit what namespaces that will be used by the DNS-resolver and the NAT.
- Bugfix: Fix the kubectl version number check to handle version numbers with a "+" in them.
- Bugfix: Fix a bug with some configurations on macOS where we clash with mDNSResponder's use of port 53.

### 2.0.1 (February 9, 2021)

- Feature: Telepresence is now capable of forwarding the environment variables of an intercepted service (as Telepresence 0.x did) and emit them to a file as text or JSON. The environment variables will also be propagated to any command started by doing a `telepresence intercept nnn -- <command>`.
- Bugfix: A bug causing a failure in the Telepresence DNS resolver when attempting to listen to the Docker gateway IP was fixed. The fix affects Windows using a combination of Docker and WSL2 only.
- Bugfix: Telepresence now works correctly while OpenVPN is running on macOS.
- Change: The background processes `connector` and `daemon` will now use rotating logs and a common directory.
  + macOS: `~/Library/Logs/telepresence/`
  + Linux: `$XDG_CACHE_HOME/telepresence/logs/` or `$HOME/.cache/telepresence/logs/`<|MERGE_RESOLUTION|>--- conflicted
+++ resolved
@@ -37,11 +37,9 @@
 
 - Bugfix: Fixed a bug where the `--json` flag did not output json for `telepresence list` when there were no workloads.
 
-<<<<<<< HEAD
-- Change: Updated README file with more details about the project. 
-=======
+- Change: Updated README file with more details about the project.
+
 - Bugfix: Fixed a bug where the overriding DNS resolver would break down in Linux if /etc/resolv.conf listed an ipv6 resolver
->>>>>>> df0bacde
 
 ### 2.4.11 (February 10, 2022)
 
