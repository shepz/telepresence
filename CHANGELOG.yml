--- conflicted
+++ resolved
@@ -30,13 +30,8 @@
   environments, access to instantaneous feedback loops, and highly
   customizable development environments.
 items:
-<<<<<<< HEAD
-  - version: 2.14.3
-    date: "2023-08-11"
-=======
   - version: 2.15.0
     date: "2023-08-02"
->>>>>>> 56ca17c5
     notes:
       - type: security
         title: Add ASLR to telepresence binaries
